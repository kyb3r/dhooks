--- conflicted
+++ resolved
@@ -16,11 +16,7 @@
         'color', 'title', 'url', 'author',
         'description', 'fields', 'image',
         'thumbnail', 'footer', 'timestamp',
-<<<<<<< HEAD
     )
-=======
-        )
->>>>>>> bb6d5930
 
     def __init__(self, **kwargs):
         '''Initialises an Embed object'''
@@ -50,11 +46,7 @@
         else:
             self.timestamp = str(time)
 
-<<<<<<< HEAD
     def add_field(self, name: str, value: str, inline: bool=True):
-=======
-    def add_field(self, name: str, value: str, inline: bool = True):
->>>>>>> bb6d5930
         '''Adds a field'''
         field = {
             'name': name,
@@ -63,21 +55,13 @@
         }
         self.fields.append(field)
 
-<<<<<<< HEAD
     def set_author(self, name: str, icon_url: str=None, url: str=None):
-=======
-    def set_author(self, name: str, icon_url: str = None, url: str = None):
->>>>>>> bb6d5930
         '''Sets the author of the embed'''
         self.author = {
             'name': name,
             'icon_url': icon_url,
             'url': url
-<<<<<<< HEAD
         }
-=======
-            }
->>>>>>> bb6d5930
 
     def set_thumbnail(self, url: str):
         '''Sets the thumbnail of the embed'''
@@ -87,20 +71,12 @@
         '''Sets the image of the embed'''
         self.image = {'url': url}
 
-<<<<<<< HEAD
     def set_footer(self, text: str, icon_url: str=None):
-=======
-    def set_footer(self, text: str, icon_url: str = None):
->>>>>>> bb6d5930
         '''Sets the footer of the embed'''
         self.footer = {
             'text': text,
             'icon_url': icon_url
-<<<<<<< HEAD
         }
-=======
-            }
->>>>>>> bb6d5930
 
     def to_dict(self) -> dict:
         '''Turns the object into a dictionary'''
@@ -115,11 +91,7 @@
 class Webhook:
     '''Asynchronous client that makes it easy to use webhooks'''
 
-<<<<<<< HEAD
     def __init__(self, url: str, session=None, is_async: bool=False, **options):
-=======
-    def __init__(self, url: str, session=None, is_async: bool = False, **options):
->>>>>>> bb6d5930
         self.url = url
         self.is_async = is_async
         self.session = session or (aiohttp.ClientSession() if is_async else requests.Session())
@@ -140,13 +112,8 @@
             'tts': tts
         }
 
-<<<<<<< HEAD
-        if not hasattr(embeds, '__iter__'):  # supports a list/tuple of embeds
-            embeds = [embeds]                # or a single embed
-=======
         if not hasattr(embeds, '__iter__'):  # supports a list/tuple of embeds or a single embed
             embeds = [embeds]
->>>>>>> bb6d5930
 
         payload['embeds'] = [em.to_dict() for em in embeds]
 
